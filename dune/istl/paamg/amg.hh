--- conflicted
+++ resolved
@@ -92,18 +92,11 @@
       /** @brief The argument type for the construction of the smoother. */
       typedef typename SmootherTraits<Smoother>::Arguments SmootherArgs;
 
-<<<<<<< HEAD
-      enum {
-        /** @brief The solver category. */
-        category = S::category
-      };
-=======
       //! Category of the preconditioner (see SolverCategory::Category)
       virtual SolverCategory::Category category() const
       {
         return coarseSmoother_->category();
       }
->>>>>>> 97c6357b
 
       /**
        * @brief Construct a new amg with a specific coarse solver.
@@ -137,8 +130,6 @@
        * will be used. The matrix hierarchy is built automatically.
        * @param fineOperator The operator on the fine level.
        * @param criterion The criterion describing the coarsening strategy. E. g. SymmetricCriterion
-<<<<<<< HEAD
-=======
        * or UnsymmetricCriterion, and providing the parameters.
        * @param smootherArgs The arguments for constructing the smoothers.
        * @param pinfo The information about the parallel distribution of the data.
@@ -157,7 +148,6 @@
        * will be used. The matrix hierarchy is built automatically.
        * @param fineOperator The operator on the fine level.
        * @param criterion The criterion describing the coarsening strategy. E. g. SymmetricCriterion
->>>>>>> 97c6357b
        * or UnsymmetricCriterion, and providing the parameters.
        * @param smootherArgs The arguments for constructing the smoothers.
        * @param pinfo The information about the parallel distribution of the data.
@@ -375,11 +365,7 @@
     }
 
     template<class M, class X, class S, class PI, class A>
-<<<<<<< HEAD
-    AMG<M,X,S,PI,A>::AMG(const OperatorHierarchy& matrices, CoarseSolver& coarseSolver,
-=======
     AMG<M,X,S,PI,A>::AMG(std::shared_ptr<OperatorHierarchy> matrices, CoarseSolver& coarseSolver,
->>>>>>> 97c6357b
                          const SmootherArgs& smootherArgs,
                          const Parameters& parms)
       : matrices_(matrices), smootherArgs_(smootherArgs),
@@ -402,8 +388,6 @@
     AMG<M,X,S,PI,A>::AMG(const Operator& matrix,
                          const C& criterion,
                          const SmootherArgs& smootherArgs,
-<<<<<<< HEAD
-=======
                          const PI& pinfo,
                          typename std::enable_if<
                            !std::is_convertible<Operator,std::shared_ptr<Operator> >::value
@@ -427,7 +411,6 @@
     AMG<M,X,S,PI,A>::AMG(std::shared_ptr<const Operator> matrix,
                          const C& criterion,
                          const SmootherArgs& smootherArgs,
->>>>>>> 97c6357b
                          const PI& pinfo)
       : smootherArgs_(smootherArgs),
         smoothers_(new Hierarchy<Smoother,A>), solver_(),
