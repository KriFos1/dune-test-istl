--- conflicted
+++ resolved
@@ -4,15 +4,9 @@
 2004--2012    Markus Blatt
 2004--2005    Adrian Burri
 2008          Andreas Dedner
-<<<<<<< HEAD
 2003--2011    Christian Engwer
 2005--2011    Jorrit Fahlke
-2008          Bernd Flemisch
-=======
-2003--2012    Christian Engwer
-2005--2012    Jorrit Fahlke
 2008--2013    Bernd Flemisch
->>>>>>> 8170a21a
 2005--2010    Carsten Gräser
 2012          Christoph Grüninger
 2012--2013    Olaf Ippisch
